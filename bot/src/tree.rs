--- conflicted
+++ resolved
@@ -322,27 +322,7 @@
         self.pieces.pieces_used += 1;
         self.pieces.piece_queue.pop_front();
 
-<<<<<<< HEAD
-fn add_child(
-    children: &mut Vec<Child>, board: &Board, hold: bool, mv: Placement, evaluator: &impl Evaluator
-) {
-    let mut board = board.clone();
-    let can_be_hd = board.above_stack(&mv.location) &&
-            board.column_heights().iter().all(|&y| y < 18);
-    let lock = board.lock_piece(mv.location);
-    if !lock.locked_out && !(can_be_hd && lock.placement_kind == PlacementKind::MiniTspin) {
-        if !lock.placement_kind.is_clear() || lock.placement_kind == PlacementKind::Tspin2 {
-            if mv.location.kind.0 != Piece::T || lock.placement_kind == PlacementKind::Tspin2 {
-                children.push(Child {
-                    tree: Tree::new(board, &lock, mv.inputs.time, mv.location.kind.0, evaluator),
-                    hold,
-                    mv, lock
-                })
-            }
-        }
-=======
         self.gc();
->>>>>>> eea0ea87
     }
 
     pub fn is_dead(&self) -> bool {
@@ -432,21 +412,6 @@
                             .map(|c| trees[c.node].depth)
                             .max().unwrap() + 1;
 
-<<<<<<< HEAD
-    /// Returns is_death
-    fn add_next_piece(&mut self, piece: Piece, opts: Options) -> bool {
-        match self {
-            TreeKind::Known(children) => {
-                children.retain_mut(|child|
-                    !child.tree.add_next_piece(piece, opts) ||
-                        child.lock.placement_kind == PlacementKind::Tspin2
-                );
-                if children.is_empty() {
-                    true
-                } else {
-                    children.sort_by_key(|child| -child.tree.evaluation);
-                    false
-=======
                         let tree = &mut self.trees[node];
                         // Parents only need to be updated if our evaluation/depth changed
                         if best != tree.evaluation || depth > tree.depth {
@@ -455,7 +420,6 @@
                             add_parents(&mut to_update, &tree.parents);
                         }
                     }
->>>>>>> eea0ea87
                 }
                 Children::Speculation(possibilities) => {
                     let mut count = 0;
@@ -613,27 +577,6 @@
             }
         }
 
-<<<<<<< HEAD
-        let min = to_expand.last().unwrap().tree.evaluation;
-        let weights = to_expand.iter()
-            .enumerate()
-            .map(|(i, c)| {
-                let e = (c.tree.evaluation - min) as i64;
-                e * e / (i + 1) as i64 + 1
-            });
-        let sampler = rand::distributions::WeightedIndex::new(weights).unwrap();
-        let index = thread_rng().sample(sampler);
-
-        let result = to_expand[index].tree.expand(opts, evaluator);
-        if result.is_death && to_expand[index].lock.placement_kind != PlacementKind::Tspin2 {
-            to_expand.remove(index);
-            match self {
-                TreeKind::Known(children) => if children.is_empty() {
-                    return ExpandResult {
-                        is_death: true,
-                        depth: result.depth + 1,
-                        ..result
-=======
         std::mem::swap(&mut self.trees, &mut self.backbuffer_trees);
         std::mem::swap(&mut self.children, &mut self.backbuffer_children);
         std::mem::swap(&mut self.childs, &mut self.backbuffer_childs);
@@ -659,7 +602,6 @@
                             ..child.clone()
                         });
                         trees[idx].parents.push(new);
->>>>>>> eea0ea87
                     }
                     Entry::Vacant(entry) => {
                         // Copy Tree, mark node for copying
@@ -722,13 +664,6 @@
         if sb.reserve_is_hold {
             board.hold_piece = Some(sb.reserve);
         } else {
-<<<<<<< HEAD
-            to_expand.sort_by_key(|c| -c.tree.evaluation);
-            ExpandResult {
-                depth: result.depth + 1,
-                is_death: false,
-                ..result
-=======
             board.add_next_piece(sb.reserve);
         }
         for i in (sb.pieces_used - self.pieces_used) as usize .. self.piece_queue.len() {
@@ -757,7 +692,6 @@
                     }
                 }
                 true
->>>>>>> eea0ea87
             }
         }
     }
