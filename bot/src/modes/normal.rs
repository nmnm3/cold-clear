--- conflicted
+++ resolved
@@ -123,13 +123,8 @@
         };
 
         let inputs = crate::moves::find_moves(
-<<<<<<< HEAD
             self.tree.board(),
-            FallingPiece::spawn(child.mv.kind.0, self.tree.board()).unwrap(),
-=======
-            &self.tree.board,
-            self.options.spawn_rule.spawn(child.mv.kind.0, &self.tree.board).unwrap(),
->>>>>>> 40170a8d
+            self.options.spawn_rule.spawn(child.mv.kind.0, self.tree.board()).unwrap(),
             self.options.mode
         ).into_iter().find(|p| p.location == child.mv).unwrap().inputs;
         let mv = Move {
